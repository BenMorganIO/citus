/*-------------------------------------------------------------------------
 *
 * multi_executor.h
 *	  Executor support for Citus.
 *
 * Copyright (c) Citus Data, Inc.
 *-------------------------------------------------------------------------
 */

#ifndef MULTI_EXECUTOR_H
#define MULTI_EXECUTOR_H

#include "executor/execdesc.h"
#include "nodes/parsenodes.h"
#include "nodes/execnodes.h"

#include "distributed/citus_custom_scan.h"
#include "distributed/multi_physical_planner.h"
#include "distributed/multi_server_executor.h"


/* managed via guc.c */
typedef enum
{
	PARALLEL_CONNECTION = 0,
	SEQUENTIAL_CONNECTION = 1
} MultiShardConnectionTypes;

/*
 * TransactionBlocksUsage indicates whether to use remote transaction
 * blocks according to one of the following policies:
 * - opening a remote transaction is required
 * - opening a remote transaction does not matter, so it is allowed but not required.
 * - opening a remote transaction is disallowed
 */
typedef enum TransactionBlocksUsage
{
	TRANSACTION_BLOCKS_REQUIRED,
	TRANSACTION_BLOCKS_ALLOWED,
	TRANSACTION_BLOCKS_DISALLOWED,
} TransactionBlocksUsage;

/*
 * TransactionProperties reflects how we should execute a task list
 * given previous commands in the transaction and the type of task list.
 */
typedef struct TransactionProperties
{
	/* if true, any failure on the worker causes the execution to end immediately */
	bool errorOnAnyFailure;

	/*
	 * Determines whether transaction blocks on workers are required, disallowed, or
	 * allowed (will use them if already in a coordinated transaction).
	 */
	TransactionBlocksUsage useRemoteTransactionBlocks;

	/* if true, the current execution requires 2PC to be globally enabled */
	bool requires2PC;
} TransactionProperties;


extern int MultiShardConnectionType;
extern bool WritableStandbyCoordinator;
extern bool ForceMaxQueryParallelization;
extern int MaxAdaptiveExecutorPoolSize;
extern int ExecutorSlowStartInterval;
extern bool SortReturning;
extern int ExecutorLevel;


extern void CitusExecutorStart(QueryDesc *queryDesc, int eflags);
extern void CitusExecutorRun(QueryDesc *queryDesc, ScanDirection direction, uint64 count,
							 bool execute_once);
extern TupleTableSlot * AdaptiveExecutor(CitusScanState *scanState);
extern uint64 ExecuteTaskListExtended(RowModifyLevel modLevel, List *taskList,
									  TupleDesc tupleDescriptor,
									  Tuplestorestate *tupleStore,
<<<<<<< HEAD
									  bool hasReturning, int targetPoolSize, bool
									  isRepartition);
=======
									  bool hasReturning, int targetPoolSize,
									  TransactionProperties *xactProperties);
extern uint64 ExecuteTaskListIntoTupleStore(RowModifyLevel modLevel, List *taskList,
											TupleDesc tupleDescriptor,
											Tuplestorestate *tupleStore,
											bool hasReturning);
>>>>>>> 5aec7185
extern void ExecuteUtilityTaskListWithoutResults(List *taskList);
extern uint64 ExecuteTaskList(RowModifyLevel modLevel, List *taskList, int
							  targetPoolSize);
extern TupleTableSlot * CitusExecScan(CustomScanState *node);
extern TupleTableSlot * ReturnTupleFromTuplestore(CitusScanState *scanState);
extern void LoadTuplesIntoTupleStore(CitusScanState *citusScanState, Job *workerJob);
extern void ReadFileIntoTupleStore(char *fileName, char *copyFormat, TupleDesc
								   tupleDescriptor, Tuplestorestate *tupstore);
extern Query * ParseQueryString(const char *queryString, Oid *paramOids, int numParams);
extern void ExecuteQueryStringIntoDestReceiver(const char *queryString, ParamListInfo
											   params,
											   DestReceiver *dest);
extern void ExecuteQueryIntoDestReceiver(Query *query, ParamListInfo params,
										 DestReceiver *dest);
extern void ExecutePlanIntoDestReceiver(PlannedStmt *queryPlan, ParamListInfo params,
										DestReceiver *dest);
extern void SetLocalMultiShardModifyModeToSequential(void);
extern void SetLocalForceMaxQueryParallelization(void);
extern void SortTupleStore(CitusScanState *scanState);
extern bool DistributedPlanModifiesDatabase(DistributedPlan *plan);
extern bool ReadOnlyTask(TaskType taskType);
extern void ExtractParametersFromParamList(ParamListInfo paramListInfo,
										   Oid **parameterTypes,
										   const char ***parameterValues, bool
										   useOriginalCustomTypeOids);


#endif /* MULTI_EXECUTOR_H */<|MERGE_RESOLUTION|>--- conflicted
+++ resolved
@@ -76,17 +76,12 @@
 extern uint64 ExecuteTaskListExtended(RowModifyLevel modLevel, List *taskList,
 									  TupleDesc tupleDescriptor,
 									  Tuplestorestate *tupleStore,
-<<<<<<< HEAD
-									  bool hasReturning, int targetPoolSize, bool
-									  isRepartition);
-=======
 									  bool hasReturning, int targetPoolSize,
 									  TransactionProperties *xactProperties);
 extern uint64 ExecuteTaskListIntoTupleStore(RowModifyLevel modLevel, List *taskList,
 											TupleDesc tupleDescriptor,
 											Tuplestorestate *tupleStore,
 											bool hasReturning);
->>>>>>> 5aec7185
 extern void ExecuteUtilityTaskListWithoutResults(List *taskList);
 extern uint64 ExecuteTaskList(RowModifyLevel modLevel, List *taskList, int
 							  targetPoolSize);
